//! The HTTP module which provides functions for performing requests to
//! endpoints in Discord's API.
//!
//! An important function of the REST API is ratelimiting. Requests to endpoints
//! are ratelimited to prevent spam, and once ratelimited Discord will stop
//! performing requests. The library implements protection to pre-emptively
//! ratelimit, to ensure that no wasted requests are made.
//!
//! The HTTP module comprises of two types of requests:
//!
//! - REST API requests, which require an authorization token;
//! - Other requests, which do not require an authorization token.
//!
//! The former require a [`Client`] to have logged in, while the latter may be
//! made regardless of any other usage of the library.
//!
//! If a request spuriously fails, it will be retried once.
//!
//! Note that you may want to perform requests through a [model]s'
//! instance methods where possible, as they each offer different
//! levels of a high-level interface to the HTTP module.
//!
//! [`Client`]: ../struct.Client.html
//! [model]: ../model/index.html

#[macro_use] mod macros;

pub mod ratelimiting;

mod error;
<<<<<<< HEAD

pub use self::error::Error as HttpError;
pub use hyper::status::{StatusClass, StatusCode};

use constants;
use hyper::{
    client::{
        Client as HyperClient, 
        Request, 
        RequestBuilder, 
        Response as HyperResponse
    },
    header::ContentType,
    method::Method,
    mime::{Mime, SubLevel, TopLevel},
    net::HttpsConnector,
    header, 
    Error as HyperError, 
    Result as HyperResult, 
    Url
};
use hyper_native_tls::NativeTlsClient;
use internal::prelude::*;
use model::prelude::*;
use multipart::client::Multipart;
use parking_lot::Mutex;
use self::ratelimiting::Route;
use serde_json;
use std::{
    collections::BTreeMap,
    default::Default,
    fmt::Write as FmtWrite,
    fs::File,
    io::ErrorKind as IoErrorKind,
    path::{Path, PathBuf},
    sync::Arc
};
=======
mod routing;
mod utils;

pub use hyper::StatusCode;
pub use self::error::{Error as HttpError, Result};
pub use self::routing::{Path, Route};

use futures::{Future, Stream, future};
use hyper::client::{Client as HyperClient, Config as HyperConfig, HttpConnector};
use hyper::header::{Authorization, ContentType};
use hyper::{Body, Method, Request, Response};
use hyper_multipart_rfc7578::client::multipart::{Body as MultipartBody, Form};
use hyper_tls::HttpsConnector;
use model::prelude::*;
use self::ratelimiting::RateLimiter;
use serde::de::DeserializeOwned;
use serde_json::{self, Number, Value};
use std::cell::RefCell;
use std::fmt::Write;
use std::fs::File;
use std::io::Cursor;
use std::rc::Rc;
use std::str::FromStr;
use tokio_core::reactor::Handle;
use ::builder::*;
use ::{Error, utils as serenity_utils};
>>>>>>> 45673383

/// An method used for ratelimiting special routes.
///
/// This is needed because `hyper`'s `Method` enum does not derive Copy.
#[derive(Clone, Copy, Debug, Eq, Hash, PartialEq)]
pub enum LightMethod {
    /// Indicates that a route is for the `DELETE` method only.
    Delete,
    /// Indicates that a route is for the `GET` method only.
    Get,
    /// Indicates that a route is for the `PATCH` method only.
    Patch,
    /// Indicates that a route is for the `POST` method only.
    Post,
    /// Indicates that a route is for the `PUT` method only.
    Put,
}

impl LightMethod {
    pub fn hyper_method(&self) -> Method {
        match *self {
            LightMethod::Delete => Method::Delete,
            LightMethod::Get => Method::Get,
            LightMethod::Patch => Method::Patch,
            LightMethod::Post => Method::Post,
            LightMethod::Put => Method::Put,
        }
    }
}

#[derive(Clone, Debug)]
pub struct Client {
    pub client: Rc<HyperClient<HttpsConnector<HttpConnector>, Body>>,
    pub handle: Handle,
    pub multiparter: Rc<HyperClient<HttpsConnector<HttpConnector>, MultipartBody>>,
    pub ratelimiter: Rc<RefCell<RateLimiter>>,
    pub token: Rc<String>,
}

impl Client {
    pub fn new(
        client: Rc<HyperClient<HttpsConnector<HttpConnector>, Body>>,
        handle: Handle,
        token: Rc<String>,
    ) -> Result<Self> {
        let connector = HttpsConnector::new(4, &handle)?;

        let multiparter = Rc::new(HyperConfig::default()
            .body::<MultipartBody>()
            .connector(connector)
            .keep_alive(true)
            .build(&handle));

        Ok(Self {
            ratelimiter: Rc::new(RefCell::new(RateLimiter::new(handle.clone()))),
            client,
            handle,
            multiparter,
            token,
        })
    }

    pub fn set_token(&mut self, token: Rc<String>) {
        self.token = token;
    }

    /// Adds a [`User`] as a recipient to a [`Group`].
    ///
    /// **Note**: Groups have a limit of 10 recipients, including the current
    /// user.
    ///
    /// [`Group`]: ../model/channel/struct.Group.html
    /// [`Group::add_recipient`]: ../model/channel/struct.Group.html#method.add_recipient
    /// [`User`]: ../model/user/struct.User.html
    pub fn add_group_recipient(&self, group_id: u64, user_id: u64)
        -> impl Future<Item = (), Error = Error> {
        self.verify(Route::AddGroupRecipient { group_id, user_id }, None)
    }

    /// Adds a single [`Role`] to a [`Member`] in a [`Guild`].
    ///
    /// **Note**: Requires the [Manage Roles] permission and respect of role
    /// hierarchy.
    ///
    /// [`Guild`]: ../model/guild/struct.Guild.html
    /// [`Member`]: ../model/guild/struct.Member.html
    /// [`Role`]: ../model/guild/struct.Role.html
    /// [Manage Roles]: ../model/permissions/constant.MANAGE_ROLES.html
    pub fn add_member_role(
        &self,
        guild_id: u64,
        user_id: u64,
        role_id: u64
    ) -> impl Future<Item = (), Error = Error> {
        self.verify(Route::AddMemberRole { guild_id, user_id, role_id }, None)
    }

    /// Bans a [`User`] from a [`Guild`], removing their messages sent in the
    /// last X number of days.
    ///
    /// Passing a `delete_message_days` of `0` is equivalent to not removing any
    /// messages. Up to `7` days' worth of messages may be deleted.
    ///
    /// **Note**: Requires that you have the [Ban Members] permission.
    ///
    /// [`Guild`]: ../model/guild/struct.Guild.html
    /// [`User`]: ../model/user/struct.User.html
    /// [Ban Members]: ../model/permissions/constant.BAN_MEMBERS.html
    pub fn ban_user(
        &self,
        guild_id: u64,
        user_id: u64,
        delete_message_days: u8,
        reason: &str,
    ) -> impl Future<Item = (), Error = Error> {
        self.verify(Route::GuildBanUser {
            delete_message_days: Some(delete_message_days),
            reason: Some(reason),
            guild_id,
            user_id,
        }, None)
    }

<<<<<<< HEAD
/// Ban zeyla from a [`Guild`], removing her messages sent in the last X number
/// of days.
///
/// Passing a `delete_message_days` of `0` is equivalent to not removing any
/// messages. Up to `7` days' worth of messages may be deleted.
///
/// **Note**: Requires that you have the [Ban Members] permission.
///
/// [`Guild`]: ../model/guild/struct.Guild.html
/// [Ban Members]: ../model/permissions/constant.BAN_MEMBERS.html
pub fn ban_zeyla(guild_id: u64, delete_message_days: u8, reason: &str) -> Result<()> {
    ban_user(guild_id, 114941315417899012, delete_message_days, reason)
}

/// Broadcasts that the current user is typing in the given [`Channel`].
///
/// This lasts for about 10 seconds, and will then need to be renewed to
/// indicate that the current user is still typing.
///
/// This should rarely be used for bots, although it is a good indicator that a
/// long-running command is still being processed.
///
/// [`Channel`]: ../model/channel/enum.Channel.html
pub fn broadcast_typing(channel_id: u64) -> Result<()> {
    verify(
        204,
        request!(
            Route::ChannelsIdTyping(channel_id),
            post,
            "/channels/{}/typing",
            channel_id
        ),
    )
}
=======
    /// Broadcasts that the current user is typing in the given [`Channel`].
    ///
    /// This lasts for about 10 seconds, and will then need to be renewed to
    /// indicate that the current user is still typing.
    ///
    /// This should rarely be used for bots, although it is a good indicator
    /// that a long-running command is still being processed.
    ///
    /// [`Channel`]: ../model/channel/enum.Channel.html
    pub fn broadcast_typing(&self, channel_id: u64)
        -> impl Future<Item = (), Error = Error> {
        self.verify(Route::BroadcastTyping { channel_id }, None)
    }
>>>>>>> 45673383

    /// Creates a [`GuildChannel`] in the [`Guild`] given its Id.
    ///
    /// Refer to the Discord's [docs] for information on what fields this
    /// requires.
    ///
    /// **Note**: Requires the [Manage Channels] permission.
    ///
    /// [`Guild`]: ../model/guild/struct.Guild.html
    /// [`GuildChannel`]: ../model/channel/struct.GuildChannel.html
    /// [docs]: https://discordapp.com/developers/docs/resources/guild#create-guild-channel
    /// [Manage Channels]: ../model/permissions/constant.MANAGE_CHANNELS.html
    pub fn create_channel(
        &self,
        guild_id: u64,
        name: &str,
        kind: ChannelType,
        category_id: Option<u64>,
    ) -> impl Future<Item = GuildChannel, Error = Error> {
        self.post(Route::CreateChannel { guild_id }, Some(&json!({
            "name": name,
            "parent_id": category_id,
            "type": kind as u8,
        })))
    }

    /// Creates an emoji in the given [`Guild`] with the given data.
    ///
    /// View the source code for [`Context::create_emoji`] to see what fields
    /// this requires.
    ///
    /// **Note**: Requires the [Manage Emojis] permission.
    ///
    /// [`Context::create_emoji`]: ../struct.Context.html#method.create_emoji
    /// [`Guild`]: ../model/guild/struct.Guild.html
    /// [Manage Emojis]: ../model/permissions/constant.MANAGE_EMOJIS.html
    pub fn create_emoji(&self, guild_id: u64, name: &str, image: &str)
        -> impl Future<Item = Emoji, Error = Error> {
        self.post(Route::CreateEmoji { guild_id }, Some(&json!({
            "image": image,
            "name": name,
        })))
    }

    /// Creates a guild with the data provided.
    ///
    /// Only a [`PartialGuild`] will be immediately returned, and a full
    /// [`Guild`] will be received over a [`Shard`], if at least one is running.
    ///
    /// **Note**: This endpoint is currently limited to 10 active guilds. The
    /// limits are raised for whitelisted [GameBridge] applications. See the
    /// [documentation on this endpoint] for more info.
    ///
    /// # Examples
    ///
    /// Create a guild called `"test"` in the [US West region]:
    ///
    /// ```rust,ignore
    /// extern crate serde_json;
    ///
    /// use serde_json::builder::ObjectBuilder;
    /// use serde_json::Value;
    /// use serenity::http;
    ///
    /// let map = ObjectBuilder::new()
    ///     .insert("name", "test")
    ///     .insert("region", "us-west")
    ///     .build();
    ///
    /// let _result = http::create_guild(map);
    /// ```
    ///
    /// [`Guild`]: ../model/guild/struct.Guild.html
    /// [`PartialGuild`]: ../model/guild/struct.PartialGuild.html
    /// [`Shard`]: ../gateway/struct.Shard.html
    /// [GameBridge]: https://discordapp.com/developers/docs/topics/gamebridge
    /// [US West Region]: ../model/enum.Region.html#variant.UsWest
    /// [documentation on this endpoint]:
    /// https://discordapp.com/developers/docs/resources/guild#create-guild
    /// [whitelist]: https://discordapp.com/developers/docs/resources/guild#create-guild
    pub fn create_guild(&self, map: &Value)
        -> impl Future<Item = PartialGuild, Error = Error> {
        self.post(Route::CreateGuild, Some(map))
    }

    /// Creates an [`Integration`] for a [`Guild`].
    ///
    /// Refer to Discord's [docs] for field information.
    ///
    /// **Note**: Requires the [Manage Guild] permission.
    ///
    /// [`Guild`]: ../model/guild/struct.Guild.html
    /// [`Integration`]: ../model/guild/struct.Integration.html
    /// [Manage Guild]: ../model/permissions/constant.MANAGE_GUILD.html
    /// [docs]: https://discordapp.com/developers/docs/resources/guild#create-guild-integration
    pub fn create_guild_integration(
        &self,
        guild_id: u64,
        integration_id: u64,
        kind: &str,
    ) -> impl Future<Item = (), Error = Error> {
        let json = json!({
            "id": integration_id,
            "type": kind,
        });
        self.verify(Route::CreateGuildIntegration {
            guild_id,
            integration_id,
        }, Some(&json))
    }

    /// Creates a [`RichInvite`] for the given [channel][`GuildChannel`].
    ///
    /// Refer to Discord's [docs] for field information.
    ///
    /// All fields are optional.
    ///
    /// **Note**: Requires the [Create Invite] permission.
    ///
    /// [`GuildChannel`]: ../model/channel/struct.GuildChannel.html
    /// [`RichInvite`]: ../model/guild/struct.RichInvite.html
    /// [Create Invite]: ../model/permissions/constant.CREATE_INVITE.html
    /// [docs]: https://discordapp.com/developers/docs/resources/channel#create-channel-invite
    pub fn create_invite<F>(&self, channel_id: u64, f: F)
        -> impl Future<Item = RichInvite, Error = Error>
        where F: FnOnce(CreateInvite) -> CreateInvite {
        let map = serenity_utils::vecmap_to_json_map(f(CreateInvite::default()).0);

        self.post(Route::CreateInvite { channel_id }, Some(&Value::Object(map)))
    }

    /// Creates a permission override for a member or a role in a channel.
    pub fn create_permission(
        &self,
        channel_id: u64,
        target: &PermissionOverwrite,
    ) -> impl Future<Item = (), Error = Error> {
        let (id, kind) = match target.kind {
            PermissionOverwriteType::Member(id) => (id.0, "member"),
            PermissionOverwriteType::Role(id) => (id.0, "role"),
        };
        let map = json!({
            "allow": target.allow.bits(),
            "deny": target.deny.bits(),
            "id": id,
            "type": kind,
        });

        self.verify(Route::CreatePermission {
            target_id: id,
            channel_id,
        }, Some(&map))
    }

    /// Creates a private channel with a user.
    pub fn create_private_channel(&self, user_id: u64)
        -> impl Future<Item = PrivateChannel, Error = Error> {
        let map = json!({
            "recipient_id": user_id,
        });

        self.post(Route::CreatePrivateChannel, Some(&map))
    }

    /// Reacts to a message.
    pub fn create_reaction(
        &self,
        channel_id: u64,
        message_id: u64,
        reaction_type: &ReactionType
    ) -> impl Future<Item = (), Error = Error> {
        self.verify(Route::CreateReaction {
            reaction: &utils::reaction_type_data(reaction_type),
            channel_id,
            message_id,
        }, None)
    }

    /// Creates a role.
    pub fn create_role<F>(&self, guild_id: u64, f: F) -> impl Future<Item = Role, Error = Error>
        where F: FnOnce(EditRole) -> EditRole {
        let map = serenity_utils::vecmap_to_json_map(f(EditRole::default()).0);

        self.post(Route::CreateRole { guild_id }, Some(&Value::Object(map)))
    }

    /// Creates a webhook for the given [channel][`GuildChannel`]'s Id, passing
    /// in the given data.
    ///
    /// This method requires authentication.
    ///
    /// The Value is a map with the values of:
    ///
    /// - **avatar**: base64-encoded 128x128 image for the webhook's default
    ///   avatar (_optional_);
    /// - **name**: the name of the webhook, limited to between 2 and 100
    ///   characters long.
    ///
    /// # Examples
    ///
    /// Creating a webhook named `test`:
    ///
    /// ```rust,ignore
    /// extern crate serde_json;
    /// extern crate serenity;
    ///
    /// use serde_json::builder::ObjectBuilder;
    /// use serenity::http;
    ///
    /// let channel_id = 81384788765712384;
    /// let map = ObjectBuilder::new().insert("name", "test").build();
    ///
    /// let webhook = http::create_webhook(channel_id, map)
    ///     .expect("Error creating");
    /// ```
    ///
    /// [`GuildChannel`]: ../model/channel/struct.GuildChannel.html
    pub fn create_webhook(&self, channel_id: u64, map: &Value)
        -> impl Future<Item = Webhook, Error = Error> {
        self.post(Route::CreateWebhook { channel_id }, Some(map))
    }

    /// Deletes a private channel or a channel in a guild.
    pub fn delete_channel(&self, channel_id: u64) -> impl Future<Item = Channel, Error = Error> {
        self.delete(Route::DeleteChannel { channel_id }, None)
    }

    /// Deletes an emoji from a server.
    pub fn delete_emoji(&self, guild_id: u64, emoji_id: u64)
        -> impl Future<Item = (), Error = Error> {
        self.delete(Route::DeleteEmoji { guild_id, emoji_id }, None)
    }

    /// Deletes a guild, only if connected account owns it.
    pub fn delete_guild(&self, guild_id: u64)
        -> impl Future<Item = PartialGuild, Error = Error> {
        self.delete(Route::DeleteGuild { guild_id }, None)
    }

    /// Remvoes an integration from a guild.
    pub fn delete_guild_integration(
        &self,
        guild_id: u64,
        integration_id: u64,
    ) -> impl Future<Item = (), Error = Error> {
        self.verify(Route::DeleteGuildIntegration {
            guild_id,
            integration_id,
        }, None)
    }

    /// Deletes an invite by code.
    pub fn delete_invite(&self, code: &str) -> impl Future<Item = Invite, Error = Error> {
        self.delete(Route::DeleteInvite { code }, None)
    }

    /// Deletes a message if created by us or we have specific permissions.
    pub fn delete_message(&self, channel_id: u64, message_id: u64)
        -> impl Future<Item = (), Error = Error> {
        self.verify(Route::DeleteMessage { channel_id, message_id }, None)
    }

    /// Deletes a bunch of messages, only works for bots.
    pub fn delete_messages<T, It>(&self, channel_id: u64, message_ids: It)
        -> impl Future<Item = (), Error = Error>
        where T: AsRef<MessageId>, It: IntoIterator<Item=T> {
        let ids = message_ids
            .into_iter()
            .map(|id| id.as_ref().0)
            .collect::<Vec<u64>>();

        let map = json!({
            "messages": ids,
        });

        self.verify(Route::DeleteMessages { channel_id }, Some(&map))
    }

    /// Deletes all of the [`Reaction`]s associated with a [`Message`].
    ///
    /// # Examples
    ///
    /// ```rust,no_run
    /// use serenity::http;
    /// use serenity::model::{ChannelId, MessageId};
    ///
    /// let channel_id = ChannelId(7);
    /// let message_id = MessageId(8);
    ///
    /// let _ = http::delete_message_reactions(channel_id.0, message_id.0)
    ///     .expect("Error deleting reactions");
    /// ```
    ///
    /// [`Message`]: ../model/channel/struct.Message.html
    /// [`Reaction`]: ../model/channel/struct.Reaction.html
    pub fn delete_message_reactions(&self, channel_id: u64, message_id: u64)
        -> impl Future<Item = (), Error = Error> {
        self.verify(Route::DeleteMessageReactions {
            channel_id,
            message_id,
        }, None)
    }

    /// Deletes a permission override from a role or a member in a channel.
    pub fn delete_permission(&self, channel_id: u64, target_id: u64)
        -> impl Future<Item = (), Error = Error> {
        self.verify(Route::DeletePermission { channel_id, target_id }, None)
    }

    /// Deletes a reaction from a message if owned by us or
    /// we have specific permissions.
    pub fn delete_reaction(
        &self,
        channel_id: u64,
        message_id: u64,
        user_id: Option<u64>,
        reaction_type: &ReactionType,
    ) -> impl Future<Item = (), Error = Error> {
        let reaction_type = utils::reaction_type_data(reaction_type);
        let user = user_id
            .map(|uid| uid.to_string())
            .unwrap_or_else(|| "@me".to_string());

        self.verify(Route::DeleteReaction {
            reaction: &reaction_type,
            user: &user,
            channel_id,
            message_id,
        }, None)
    }

    /// Deletes a role from a server. Can't remove the default everyone role.
    pub fn delete_role(&self, guild_id: u64, role_id: u64)
        -> impl Future<Item = (), Error = Error> {
        self.verify(Route::DeleteRole { guild_id, role_id }, None)
    }

    /// Deletes a [`Webhook`] given its Id.
    ///
    /// This method requires authentication, whereas
    /// [`delete_webhook_with_token`] does not.
    ///
    /// # Examples
    ///
    /// Deletes a webhook given its Id:
    ///
    /// ```rust,no_run
    /// use serenity::{Client, http};
    /// use std::env;
    ///
    /// // Due to the `delete_webhook` function requiring you to authenticate,
    /// // you must have set the token first.
    /// http::set_token(&env::var("DISCORD_TOKEN").unwrap());
    ///
    /// http::delete_webhook(245037420704169985)
    ///     .expect("Error deleting webhook");
    /// ```
    ///
    /// [`Webhook`]: ../model/webhook/struct.Webhook.html
    /// [`delete_webhook_with_token`]: fn.delete_webhook_with_token.html
    pub fn delete_webhook(&self, webhook_id: u64) -> impl Future<Item = (), Error = Error> {
        self.verify(Route::DeleteWebhook { webhook_id }, None)
    }

    /// Deletes a [`Webhook`] given its Id and unique token.
    ///
    /// This method does _not_ require authentication.
    ///
    /// # Examples
    ///
    /// Deletes a webhook given its Id and unique token:
    ///
    /// ```rust,no_run
    /// use serenity::http;
    ///
    /// let id = 245037420704169985;
    /// let token = "ig5AO-wdVWpCBtUUMxmgsWryqgsW3DChbKYOINftJ4DCrUbnkedoYZD0VOH1QLr-S3sV";
    ///
    /// http::delete_webhook_with_token(id, token)
    ///     .expect("Error deleting webhook");
    /// ```
    ///
    /// [`Webhook`]: ../model/webhook/struct.Webhook.html
    pub fn delete_webhook_with_token(&self, webhook_id: u64, token: &str)
        -> impl Future<Item = (), Error = Error> {
        self.verify(Route::DeleteWebhookWithToken { webhook_id, token }, None)
    }

    /// Changes channel information.
    pub fn edit_channel<F>(&self, channel_id: u64, f: F)
        -> impl Future<Item = GuildChannel, Error = Error>
        where F: FnOnce(EditChannel) -> EditChannel {
        let channel = f(EditChannel::default()).0;
        let map = Value::Object(serenity_utils::vecmap_to_json_map(channel));

        self.patch(Route::EditChannel { channel_id }, Some(&map))
    }

    /// Changes emoji information.
    pub fn edit_emoji(&self, guild_id: u64, emoji_id: u64, name: &str)
        -> impl Future<Item = Emoji, Error = Error> {
        let map = json!({
            "name": name,
        });

        self.patch(Route::EditEmoji { guild_id, emoji_id }, Some(&map))
    }

    /// Changes guild information.
    pub fn edit_guild<F>(&self, guild_id: u64, f: F)
        -> impl Future<Item = PartialGuild, Error = Error>
        where F: FnOnce(EditGuild) -> EditGuild {
        let guild = f(EditGuild::default()).0;
        let map = Value::Object(serenity_utils::vecmap_to_json_map(guild));

        self.patch(Route::EditGuild { guild_id }, Some(&map))
    }

    /// Edits the positions of a guild's channels.
    pub fn edit_guild_channel_positions<It>(&self, guild_id: u64, channels: It)
        -> impl Future<Item = (), Error = Error> where It: IntoIterator<Item = (ChannelId, u64)> {
        let items = channels.into_iter().map(|(id, pos)| json!({
            "id": id,
            "position": pos,
        })).collect();

        let map = Value::Array(items);

        self.patch(Route::EditGuildChannels { guild_id }, Some(&map))
    }

<<<<<<< HEAD
/// Edits the current user's profile settings.
///
/// Refer to Discord's [docs] for field information.
///
/// [docs]: https://discordapp.com/developers/docs/resources/user#modify-current-user
pub fn edit_profile(map: &JsonMap) -> Result<CurrentUser> {
    let body = serde_json::to_string(map)?;
    let response = request!(Route::UsersMe, patch(body), "/users/@me");

    let mut value = serde_json::from_reader::<HyperResponse, Value>(response)?;

    if let Some(map) = value.as_object_mut() {
        if !TOKEN.lock().starts_with("Bot ") {
            if let Some(Value::String(token)) = map.remove("token") {
                set_token(&token);
            }
        }
=======
    /// Edits a [`Guild`]'s embed setting.
    ///
    /// [`Guild`]: ../model/guild/struct.Guild.html
    // todo
    pub fn edit_guild_embed(&self, guild_id: u64, map: &Value)
        -> impl Future<Item = GuildEmbed, Error = Error> {
        self.patch(Route::EditGuildEmbed { guild_id }, Some(map))
>>>>>>> 45673383
    }

    /// Does specific actions to a member.
    pub fn edit_member<F>(&self, guild_id: u64, user_id: u64, f: F)
        -> impl Future<Item = (), Error = Error> where F: FnOnce(EditMember) -> EditMember {
        let member = f(EditMember::default()).0;
        let map = Value::Object(serenity_utils::vecmap_to_json_map(member));

        self.verify(Route::EditMember { guild_id, user_id }, Some(&map))
    }

    /// Edits a message by Id.
    ///
    /// **Note**: Only the author of a message can modify it.
    pub fn edit_message<F: FnOnce(EditMessage) -> EditMessage>(
        &self,
        channel_id: u64,
        message_id: u64,
        f: F,
    ) -> impl Future<Item = Message, Error = Error> {
        let msg = f(EditMessage::default());
        let map = Value::Object(serenity_utils::vecmap_to_json_map(msg.0));

        self.patch(Route::EditMessage { channel_id, message_id }, Some(&map))
    }

    /// Edits the current user's nickname for the provided [`Guild`] via its Id.
    ///
    /// Pass `None` to reset the nickname.
    ///
    /// [`Guild`]: ../model/guild/struct.Guild.html
    pub fn edit_nickname(&self, guild_id: u64, new_nickname: Option<&str>)
        -> impl Future<Item = (), Error = Error> {
        self.patch(Route::EditNickname { guild_id }, Some(&json!({
            "nick": new_nickname,
        })))
    }

    /// Edits the current user's profile settings.
    pub fn edit_profile(&self, map: &Value) -> impl Future<Item = CurrentUser, Error = Error> {
        self.patch(Route::EditProfile, Some(map))
    }

    /// Changes a role in a guild.
    pub fn edit_role<F>(&self, guild_id: u64, role_id: u64, f: F)
        -> impl Future<Item = Role, Error = Error> where F: FnOnce(EditRole) -> EditRole {
        let role = f(EditRole::default()).0;
        let map = Value::Object(serenity_utils::vecmap_to_json_map(role));

        self.patch(Route::EditRole { guild_id, role_id }, Some(&map))
    }

    /// Changes the position of a role in a guild.
    pub fn edit_role_position(
        &self,
        guild_id: u64,
        role_id: u64,
        position: u64,
    ) -> impl Future<Item = Vec<Role>, Error = Error> {
        self.patch(Route::EditRole { guild_id, role_id }, Some(&json!({
            "id": role_id,
            "position": position,
        })))
    }

    /// Edits a the webhook with the given data.
    ///
    /// The Value is a map with optional values of:
    ///
    /// - **avatar**: base64-encoded 128x128 image for the webhook's default
    ///   avatar (_optional_);
    /// - **name**: the name of the webhook, limited to between 2 and 100
    ///   characters long.
    ///
    /// Note that, unlike with [`create_webhook`], _all_ values are optional.
    ///
    /// This method requires authentication, whereas [`edit_webhook_with_token`]
    /// does not.
    ///
    /// # Examples
    ///
    /// Edit the image of a webhook given its Id and unique token:
    ///
    /// ```rust,ignore
    /// extern crate serde_json;
    /// extern crate serenity;
    ///
    /// use serde_json::builder::ObjectBuilder;
    /// use serenity::http;
    ///
    /// let id = 245037420704169985;
    /// let token = "ig5AO-wdVWpCBtUUMxmgsWryqgsW3DChbKYOINftJ4DCrUbnkedoYZD0VOH1QLr-S3sV";
    /// let image = serenity::utils::read_image("./webhook_img.png")
    ///     .expect("Error reading image");
    /// let map = ObjectBuilder::new().insert("avatar", image).build();
    ///
    /// let edited = http::edit_webhook_with_token(id, token, map)
    ///     .expect("Error editing webhook");
    /// ```
    ///
    /// [`create_webhook`]: fn.create_webhook.html
    /// [`edit_webhook_with_token`]: fn.edit_webhook_with_token.html
    // The tests are ignored, rather than no_run'd, due to rustdoc tests with
    // external crates being incredibly messy and misleading in the end user's
    // view.
    pub fn edit_webhook(
        &self,
        webhook_id: u64,
        name: Option<&str>,
        avatar: Option<&str>,
    ) -> impl Future<Item = Webhook, Error = Error> {
        let map = json!({
            "avatar": avatar,
            "name": name,
        });

        self.patch(Route::EditWebhook { webhook_id }, Some(&map))
    }

    /// Edits the webhook with the given data.
    ///
    /// Refer to the documentation for [`edit_webhook`] for more information.
    ///
    /// This method does _not_ require authentication.
    ///
    /// # Examples
    ///
    /// Edit the name of a webhook given its Id and unique token:
    ///
    /// ```rust,ignore
    /// extern crate serde_json;
    /// extern crate serenity;
    ///
    /// use serde_json::builder::ObjectBuilder;
    /// use serenity::http;
    ///
    /// let id = 245037420704169985;
    /// let token = "ig5AO-wdVWpCBtUUMxmgsWryqgsW3DChbKYOINftJ4DCrUbnkedoYZD0VOH1QLr-S3sV";
    /// let map = ObjectBuilder::new().insert("name", "new name").build();
    ///
    /// let edited = http::edit_webhook_with_token(id, token, map)
    ///     .expect("Error editing webhook");
    /// ```
    ///
    /// [`edit_webhook`]: fn.edit_webhook.html
    pub fn edit_webhook_with_token(
        &self,
        webhook_id: u64,
        token: &str,
        name: Option<&str>,
        avatar: Option<&str>,
    ) -> impl Future<Item = Webhook, Error = Error> {
        let map = json!({
            "avatar": avatar,
            "name": name,
        });
        let route = Route::EditWebhookWithToken {
            token,
            webhook_id,
        };

        self.patch(route, Some(&map))
    }

    /// Executes a webhook, posting a [`Message`] in the webhook's associated
    /// [`Channel`].
    ///
    /// This method does _not_ require authentication.
    ///
    /// Pass `true` to `wait` to wait for server confirmation of the message
    /// sending before receiving a response. From the [Discord docs]:
    ///
    /// > waits for server confirmation of message send before response, and
    /// > returns the created message body (defaults to false; when false a
    /// > message that is not saved does not return an error)
    ///
    /// The map can _optionally_ contain the following data:
    ///
    /// - `avatar_url`: Override the default avatar of the webhook with a URL.
    /// - `tts`: Whether this is a text-to-speech message (defaults to `false`).
    /// - `username`: Override the default username of the webhook.
    ///
    /// Additionally, _at least one_ of the following must be given:
    ///
    /// - `content`: The content of the message.
    /// - `embeds`: An array of rich embeds.
    ///
    /// **Note**: For embed objects, all fields are registered by Discord except
    /// for `height`, `provider`, `proxy_url`, `type` (it will always be
    /// `rich`), `video`, and `width`. The rest will be determined by Discord.
    ///
    /// # Examples
    ///
    /// Sending a webhook with message content of `test`:
    ///
    /// ```rust,ignore
    /// extern crate serde_json;
    /// extern crate serenity;
    ///
    /// use serde_json::builder::ObjectBuilder;
    /// use serenity::http;
    ///
    /// let id = 245037420704169985;
    /// let token = "ig5AO-wdVWpCBtUUMxmgsWryqgsW3DChbKYOINftJ4DCrUbnkedoYZD0VOH1QLr-S3sV";
    /// let map = ObjectBuilder::new().insert("content", "test").build();
    ///
    /// let message = match http::execute_webhook(id, token, true, map) {
    ///     Ok(Some(message)) => message,
    ///     Ok(None) => {
    ///         println!("Expected a webhook message");
    ///
    ///         return;
    ///     },
    ///     Err(why) => {
    ///         println!("Error executing webhook: {:?}", why);
    ///
    ///         return;
    ///     },
    /// };
    /// ```
    ///
    /// [`Channel`]: ../model/channel/enum.Channel.html
    /// [`Message`]: ../model/channel/struct.Message.html
    /// [Discord docs]: https://discordapp.com/developers/docs/resources/webhook#querystring-params
    pub fn execute_webhook<F: FnOnce(ExecuteWebhook) -> ExecuteWebhook>(
        &self,
        webhook_id: u64,
        token: &str,
        wait: bool,
        f: F,
    ) -> impl Future<Item = Option<Message>, Error = Error> {
        let execution = f(ExecuteWebhook::default()).0;
        let map = Value::Object(serenity_utils::vecmap_to_json_map(execution));

        let route = Route::ExecuteWebhook {
            token,
            wait,
            webhook_id,
        };

<<<<<<< HEAD
/// Gets all audit logs in a specific guild.
pub fn get_audit_logs(guild_id: u64,
                      action_type: Option<u8>,
                      user_id: Option<u64>,
                      before: Option<u64>,
                      limit: Option<u8>) -> Result<AuditLogs> {
    let mut params = Vec::with_capacity(4);

    if let Some(action_type) = action_type {
        params.push(format!("action_type={}", action_type));
    }
    if let Some(user_id) = user_id {
        params.push(format!("user_id={}", user_id));
    }
    if let Some(before) = before {
        params.push(format!("before={}", before));
    }
    if let Some(limit) = limit {
        params.push(format!("limit={}", limit));
    }

    let mut query_string = params.join("&");
    if !query_string.is_empty() {
        query_string.insert(0, '?');
    }

    let response = request!(
        Route::GuildsIdAuditLogs(guild_id),
        get,
        "/guilds/{}/audit-logs{}",
        guild_id,
        query_string
    );

    serde_json::from_reader::<HyperResponse, AuditLogs>(response)
        .map_err(From::from)
}
=======
        if wait {
            self.post(route, Some(&map))
        } else {
            Box::new(self.verify(route, Some(&map)).map(|_| None))
        }
    }
>>>>>>> 45673383

    /// Gets the active maintenances from Discord's Status API.
    ///
    /// Does not require authentication.
    // pub fn get_active_maintenances() -> impl Future<Item = Vec<Maintenance>, Error = Error> {
    //     let client = request_client!();

    //     let response = retry(|| {
    //         client.get(status!("/scheduled-maintenances/active.json"))
    //     })?;

    //     let mut map: BTreeMap<String, Value> = serde_json::from_reader(response)?;

    //     match map.remove("scheduled_maintenances") {
    //         Some(v) => serde_json::from_value::<Vec<Maintenance>>(v)
    //             .map_err(From::from),
    //         None => Ok(vec![]),
    //     }
    // }

    /// Gets all the users that are banned in specific guild.
    pub fn get_bans(&self, guild_id: u64) -> impl Future<Item = Vec<Ban>, Error = Error> {
        self.get(Route::GetBans { guild_id })
    }

    /// Gets all audit logs in a specific guild.
    pub fn get_audit_logs(
        &self,
        guild_id: u64,
        action_type: Option<u8>,
        user_id: Option<u64>,
        before: Option<u64>,
        limit: Option<u8>,
    ) -> impl Future<Item = AuditLogs, Error = Error> {
        self.get(Route::GetAuditLogs {
            action_type,
            before,
            guild_id,
            limit,
            user_id,
        })
    }

    /// Gets current bot gateway.
    pub fn get_bot_gateway(&self) -> impl Future<Item = BotGateway, Error = Error> {
        self.get(Route::GetBotGateway)
    }

    /// Gets all invites for a channel.
    pub fn get_channel_invites(&self, channel_id: u64)
        -> impl Future<Item = Vec<RichInvite>, Error = Error> {
        self.get(Route::GetChannelInvites { channel_id })
    }

    /// Retrieves the webhooks for the given [channel][`GuildChannel`]'s Id.
    ///
    /// This method requires authentication.
    ///
    /// # Examples
    ///
    /// Retrieve all of the webhooks owned by a channel:
    ///
    /// ```rust,no_run
    /// use serenity::http;
    ///
    /// let channel_id = 81384788765712384;
    ///
    /// let webhooks = http::get_channel_webhooks(channel_id)
    ///     .expect("Error getting channel webhooks");
    /// ```
    ///
    /// [`GuildChannel`]: ../model/channel/struct.GuildChannel.html
    pub fn get_channel_webhooks(&self, channel_id: u64)
        -> impl Future<Item = Vec<Webhook>, Error = Error> {
        self.get(Route::GetChannelWebhooks { channel_id })
    }

    /// Gets channel information.
    pub fn get_channel(&self, channel_id: u64) -> impl Future<Item = Channel, Error = Error> {
        self.get(Route::GetChannel { channel_id })
    }

    /// Gets all channels in a guild.
    pub fn get_channels(&self, guild_id: u64)
        -> impl Future<Item = Vec<GuildChannel>, Error = Error> {
        self.get(Route::GetChannels { guild_id })
    }

    /// Gets information about the current application.
    ///
    /// **Note**: Only applications may use this endpoint.
    pub fn get_current_application_info(&self)
        -> impl Future<Item = CurrentApplicationInfo, Error = Error> {
        self.get(Route::GetCurrentApplicationInfo)
    }

    /// Gets information about the user we're connected with.
    pub fn get_current_user(&self, ) -> impl Future<Item = CurrentUser, Error = Error> {
        self.get(Route::GetCurrentUser)
    }

    /// Gets current gateway.
    pub fn get_gateway(&self) -> impl Future<Item = Gateway, Error = Error> {
        self.get(Route::GetGateway)
    }

    /// Gets guild information.
    pub fn get_guild(&self, guild_id: u64) -> impl Future<Item = PartialGuild, Error = Error> {
        self.get(Route::GetGuild { guild_id })
    }

    /// Gets a guild embed information.
    pub fn get_guild_embed(&self, guild_id: u64)
        -> impl Future<Item = GuildEmbed, Error = Error> {
        self.get(Route::GetGuildEmbed { guild_id })
    }

    /// Gets integrations that a guild has.
    pub fn get_guild_integrations(&self, guild_id: u64)
        -> impl Future<Item = Vec<Integration>, Error = Error> {
        self.get(Route::GetGuildIntegrations { guild_id })
    }

    /// Gets all invites to a guild.
    pub fn get_guild_invites(&self, guild_id: u64)
        -> impl Future<Item = Vec<RichInvite>, Error = Error> {
        self.get(Route::GetGuildInvites { guild_id })
    }

    /// Gets the members of a guild. Optionally pass a `limit` and the Id of the
    /// user to offset the result by.
    pub fn get_guild_members(
        &self,
        guild_id: u64,
        limit: Option<u64>,
        after: Option<u64>
    ) -> impl Future<Item = Vec<Member>, Error = Error> {
        let done = self.get(Route::GetGuildMembers { after, guild_id, limit })
            .and_then(move |mut v: Value| {
                if let Some(values) = v.as_array_mut() {
                    let num = Value::Number(Number::from(guild_id));

                    for value in values {
                        if let Some(element) = value.as_object_mut() {
                            element.insert("guild_id".to_string(), num.clone());
                        }
                    }
                }

                serde_json::from_value::<Vec<Member>>(v).map_err(From::from)
            });

        Box::new(done)
    }

    /// Gets the amount of users that can be pruned.
    pub fn get_guild_prune_count(&self, guild_id: u64, days: u16)
        -> impl Future<Item = GuildPrune, Error = Error> {
        self.get(Route::GetGuildPruneCount {
            days: days as u64,
            guild_id,
        })
    }

    /// Gets regions that a guild can use. If a guild has
    /// [`Feature::VipRegions`] enabled, then additional VIP-only regions are
    /// returned.
    ///
    /// [`Feature::VipRegions`]: ../model/enum.Feature.html#variant.VipRegions
    pub fn get_guild_regions(&self, guild_id: u64)
        -> impl Future<Item = Vec<VoiceRegion>, Error = Error> {
        self.get(Route::GetGuildRegions { guild_id })
    }

    /// Retrieves a list of roles in a [`Guild`].
    ///
    /// [`Guild`]: ../model/guild/struct.Guild.html
    pub fn get_guild_roles(&self, guild_id: u64)
        -> impl Future<Item = Vec<Role>, Error = Error> {
        self.get(Route::GetGuildRoles { guild_id })
    }

    /// Gets a guild's vanity URL if it has one.
    pub fn get_guild_vanity_url(&self, guild_id: u64)
        -> impl Future<Item = String, Error = Error> {
        #[derive(Deserialize)]
        struct GuildVanityUrl {
            code: String,
        }

        let done = self.get::<GuildVanityUrl>(
            Route::GetGuildVanityUrl { guild_id },
        ).map(|resp| {
            resp.code
        });

        Box::new(done)
    }

    /// Retrieves the webhooks for the given [guild][`Guild`]'s Id.
    ///
    /// This method requires authentication.
    ///
    /// # Examples
    ///
    /// Retrieve all of the webhooks owned by a guild:
    ///
    /// ```rust,no_run
    /// use serenity::http;
    ///
    /// let guild_id = 81384788765712384;
    ///
    /// let webhooks = http::get_guild_webhooks(guild_id)
    ///     .expect("Error getting guild webhooks");
    /// ```
    ///
    /// [`Guild`]: ../model/guild/struct.Guild.html
    pub fn get_guild_webhooks(&self, guild_id: u64)
        -> impl Future<Item = Vec<Webhook>, Error = Error> {
        self.get(Route::GetGuildWebhooks { guild_id })
    }

    /// Gets a paginated list of the current user's guilds.
    ///
    /// The `limit` has a maximum value of 100.
    ///
    /// [Discord's documentation][docs]
    ///
    /// # Examples
    ///
    /// Get the first 10 guilds after a certain guild's Id:
    ///
    /// ```rust,no_run
    /// use serenity::http::{GuildPagination, get_guilds};
    /// use serenity::model::GuildId;
    ///
    /// let guild_id = GuildId(81384788765712384);
    ///
    /// let guilds = get_guilds(&GuildPagination::After(guild_id), 10).unwrap();
    /// ```
    ///
    /// [docs]: https://discordapp.com/developers/docs/resources/user#get-current-user-guilds
    pub fn get_guilds(&self, target: &GuildPagination, limit: u64)
        -> impl Future<Item = Vec<GuildInfo>, Error = Error> {
        let (after, before) = match *target {
            GuildPagination::After(v) => (Some(v.0), None),
            GuildPagination::Before(v) => (None, Some(v.0)),
        };

        self.get(Route::GetGuilds { after, before, limit })
    }

    /// Gets information about a specific invite.
    pub fn get_invite<'a>(&self, code: &'a str, stats: bool)
        -> Box<Future<Item = Invite, Error = Error> + 'a> {
        self.get(Route::GetInvite { code, stats })
    }

    /// Gets member of a guild.
    pub fn get_member(&self, guild_id: u64, user_id: u64)
        -> impl Future<Item = Member, Error = Error> {
        let done = self.get::<Value>(Route::GetMember { guild_id, user_id })
            .and_then(move |mut v| {
                if let Some(map) = v.as_object_mut() {
                    map.insert("guild_id".to_string(), Value::Number(Number::from(guild_id)));
                }

                serde_json::from_value(v).map_err(From::from)
            });

        Box::new(done)
    }

    /// Gets a message by an Id, bots only.
    pub fn get_message(&self, channel_id: u64, message_id: u64)
        -> impl Future<Item = Message, Error = Error> {
        self.get(Route::GetMessage { channel_id, message_id })
    }

    /// Gets X messages from a channel.
    pub fn get_messages<'a, F: FnOnce(GetMessages) -> GetMessages>(
        &'a self,
        channel_id: u64,
        f: F,
    ) -> Box<Future<Item = Vec<Message>, Error = Error> + 'a> {
        let mut map = f(GetMessages::default()).0;

        let limit = map.remove(&"limit").unwrap_or(50);
        let mut query = format!("?limit={}", limit);

        if let Some(after) = map.remove(&"after") {
            ftry!(write!(query, "&after={}", after));
        }

        if let Some(around) = map.remove(&"around") {
            ftry!(write!(query, "&around={}", around));
        }

        if let Some(before) = map.remove(&"before") {
            ftry!(write!(query, "&before={}", before));
        }

        self.get(Route::GetMessages {
            channel_id,
            query,
        })
    }

    /// Gets all pins of a channel.
    pub fn get_pins(&self, channel_id: u64) -> impl Future<Item = Vec<Message>, Error = Error> {
        self.get(Route::GetPins { channel_id })
    }

    /// Gets user Ids based on their reaction to a message.
    pub fn get_reaction_users(
        &self,
        channel_id: u64,
        message_id: u64,
        reaction_type: &ReactionType,
        limit: Option<u8>,
        after: Option<u64>
    ) -> impl Future<Item = Vec<User>, Error = Error> {
        let reaction = utils::reaction_type_data(reaction_type);
        self.get(Route::GetReactionUsers {
            limit: limit.unwrap_or(50),
            after,
            channel_id,
            message_id,
            reaction,
        })
    }

    // /// Gets the current unresolved incidents from Discord's Status API.
    // ///
    // /// Does not require authentication.
    // pub fn get_unresolved_incidents(&self) -> impl Future<Item = Vec<Incident>, Error = Error> {
    //     let client = request_client!();

    //     let response = retry(|| client.get(status!("/incidents/unresolved.json")))?;

    //     let mut map: BTreeMap<String, Value> = serde_json::from_reader(response)?;

    //     match map.remove("incidents") {
    //         Some(v) => serde_json::from_value::<Vec<Incident>>(v)
    //             .map_err(From::from),
    //         None => Ok(vec![]),
    //     }
    // }

    // /// Gets the upcoming (planned) maintenances from Discord's Status API.
    // ///
    // /// Does not require authentication.
    // pub fn get_upcoming_maintenances(&self) -> impl Future<Item = Vec<Maintenance>, Error = Error> {
    //     let client = request_client!();

    //     let response = retry(|| {
    //         client.get(status!("/scheduled-maintenances/upcoming.json"))
    //     })?;

    //     let mut map: BTreeMap<String, Value> = serde_json::from_reader(response)?;

    //     match map.remove("scheduled_maintenances") {
    //         Some(v) => serde_json::from_value::<Vec<Maintenance>>(v)
    //             .map_err(From::from),
    //         None => Ok(vec![]),
    //     }
    // }

    /// Gets a user by Id.
    pub fn get_user(&self, user_id: u64) -> impl Future<Item = User, Error = Error> {
        self.get(Route::GetUser { user_id })
    }

    /// Gets our DM channels.
    pub fn get_user_dm_channels(&self)
        -> impl Future<Item = Vec<PrivateChannel>, Error = Error> {
        self.get(Route::GetUserDmChannels)
    }

    /// Gets all voice regions.
    pub fn get_voice_regions(&self) -> impl Future<Item = Vec<VoiceRegion>, Error = Error> {
        self.get(Route::GetVoiceRegions)
    }

    /// Retrieves a webhook given its Id.
    ///
    /// This method requires authentication, whereas [`get_webhook_with_token`] does
    /// not.
    ///
    /// # Examples
    ///
    /// Retrieve a webhook by Id:
    ///
    /// ```rust,no_run
    /// use serenity::http;
    ///
    /// let id = 245037420704169985;
    /// let webhook = http::get_webhook(id).expect("Error getting webhook");
    /// ```
    ///
    /// [`get_webhook_with_token`]: fn.get_webhook_with_token.html
    pub fn get_webhook(&self, webhook_id: u64) -> impl Future<Item = Webhook, Error = Error> {
        self.get(Route::GetWebhook { webhook_id })
    }

    /// Retrieves a webhook given its Id and unique token.
    ///
    /// This method does _not_ require authentication.
    ///
    /// # Examples
    ///
    /// Retrieve a webhook by Id and its unique token:
    ///
    /// ```rust,no_run
    /// use serenity::http;
    ///
    /// let id = 245037420704169985;
    /// let token = "ig5AO-wdVWpCBtUUMxmgsWryqgsW3DChbKYOINftJ4DCrUbnkedoYZD0VOH1QLr-S3sV";
    ///
    /// let webhook = http::get_webhook_with_token(id, token)
    ///     .expect("Error getting webhook");
    /// ```
    pub fn get_webhook_with_token<'a>(
        &self,
        webhook_id: u64,
        token: &'a str,
    ) -> Box<Future<Item = Webhook, Error = Error> + 'a> {
        self.get(Route::GetWebhookWithToken { token, webhook_id })
    }

    /// Kicks a member from a guild.
    pub fn kick_member(&self, guild_id: u64, user_id: u64)
        -> impl Future<Item = (), Error = Error> {
        self.verify(Route::KickMember { guild_id, user_id }, None)
    }

    /// Leaves a group DM.
    pub fn leave_group(&self, group_id: u64) -> impl Future<Item = (), Error = Error> {
        self.verify(Route::DeleteChannel {
            channel_id: group_id,
        }, None)
    }

    /// Leaves a guild.
    pub fn leave_guild(&self, guild_id: u64) -> impl Future<Item = (), Error = Error> {
        self.verify(Route::LeaveGuild { guild_id }, None)
    }

    /// Deletes a user from group DM.
    pub fn remove_group_recipient(&self, group_id: u64, user_id: u64)
        -> impl Future<Item = (), Error = Error> {
        self.verify(Route::RemoveGroupRecipient { group_id, user_id }, None)
    }

    // /// Sends file(s) to a channel.
    // ///
    // /// # Errors
    // ///
    // /// Returns an
    // /// [`HttpError::InvalidRequest(PayloadTooLarge)`][`HttpError::InvalidRequest`]
    // /// if the file is too large to send.
    // ///
    // /// [`HttpError::InvalidRequest`]: enum.HttpError.html#variant.InvalidRequest
    pub fn send_files<F, T, It>(
        &self,
        channel_id: u64,
        files: It,
        f: F,
    ) -> Box<Future<Item = Message, Error = Error>>
        where F: FnOnce(CreateMessage) -> CreateMessage,
              T: Into<AttachmentType>,
              It: IntoIterator<Item = T> {
        let msg = f(CreateMessage::default());
        let map = serenity_utils::vecmap_to_json_map(msg.0);

        let uri = try_uri!(Path::channel_messages(channel_id).as_ref());
        let mut form = Form::default();
        let mut file_num = "0".to_string();

        for file in files {
            match file.into() {
                AttachmentType::Bytes((mut bytes, filename)) => {
                    form.add_reader_file(
                        file_num.to_owned(),
                        Cursor::new(bytes),
                        filename,
                    );
                },
                AttachmentType::File((mut f, filename)) => {
                    form.add_reader_file(
                        file_num.to_owned(),
                        f,
                        filename,
                    );
                },
            }

            unsafe {
                let vec = file_num.as_mut_vec();
                vec[0] += 1;
            }
        }

        for (k, v) in map.into_iter() {
            match v {
                Value::Bool(false) => form.add_text(k, "false"),
                Value::Bool(true) => form.add_text(k, "true"),
                Value::Number(inner) => form.add_text(k, inner.to_string()),
                Value::String(inner) => form.add_text(k, inner),
                Value::Object(inner) => form.add_text(k, ftry!(serde_json::to_string(&inner))),
                _ => continue,
            }
        }

        let mut request = Request::new(Method::Get, uri);
        form.set_body(&mut request);

        let client = Rc::clone(&self.multiparter);

        let done = client.request(request)
            .from_err()
            .and_then(verify_status)
            .and_then(|res| res.body().concat2().map_err(From::from))
            .and_then(|body| serde_json::from_slice(&body).map_err(From::from));

        Box::new(done)
    }

    /// Sends a message to a channel.
    pub fn send_message<F>(&self, channel_id: u64, f: F) -> impl Future<Item = Message, Error = Error>
        where F: FnOnce(CreateMessage) -> CreateMessage {
        let msg = f(CreateMessage::default());
        let map = Value::Object(serenity_utils::vecmap_to_json_map(msg.0));

        self.post(Route::CreateMessage { channel_id }, Some(&map))
    }

    /// Pins a message in a channel.
    pub fn pin_message(&self, channel_id: u64, message_id: u64)
        -> impl Future<Item = (), Error = Error> {
        self.verify(Route::PinMessage { channel_id, message_id }, None)
    }

    /// Unbans a user from a guild.
    pub fn remove_ban(&self, guild_id: u64, user_id: u64)
        -> impl Future<Item = (), Error = Error> {
        self.verify(Route::RemoveBan { guild_id, user_id }, None)
    }

    /// Deletes a single [`Role`] from a [`Member`] in a [`Guild`].
    ///
    /// **Note**: Requires the [Manage Roles] permission and respect of role
    /// hierarchy.
    ///
    /// [`Guild`]: ../model/guild/struct.Guild.html
    /// [`Member`]: ../model/guild/struct.Member.html
    /// [`Role`]: ../model/guild/struct.Role.html
    /// [Manage Roles]: ../model/permissions/constant.MANAGE_ROLES.html
    pub fn remove_member_role(
        &self,
        guild_id: u64,
        user_id: u64,
        role_id: u64,
    ) -> impl Future<Item = (), Error = Error> {
        self.verify(
            Route::RemoveMemberRole { guild_id, role_id, user_id },
            None,
        )
    }

    /// Starts removing some members from a guild based on the last time they've been online.
    pub fn start_guild_prune(&self, guild_id: u64, days: u16)
        -> impl Future<Item = GuildPrune, Error = Error> {
        self.post(Route::StartGuildPrune {
            days: days as u64,
            guild_id,
        }, None)
    }

    /// Starts syncing an integration with a guild.
    pub fn start_integration_sync(&self, guild_id: u64, integration_id: u64)
        -> impl Future<Item = (), Error = Error> {
        self.verify(
            Route::StartIntegrationSync { guild_id, integration_id },
            None,
        )
    }

    /// Unpins a message from a channel.
    pub fn unpin_message(&self, channel_id: u64, message_id: u64)
        -> impl Future<Item = (), Error = Error> {
        self.verify(Route::UnpinMessage { channel_id, message_id }, None)
    }

    fn delete<'a, T: DeserializeOwned + 'static>(
        &self,
        route: Route<'a>,
        map: Option<&Value>,
    ) -> Box<Future<Item = T, Error = Error>> {
        self.request(route, map)
    }

    fn get<'a, T: DeserializeOwned + 'static>(&self, route: Route<'a>)
        -> Box<Future<Item = T, Error = Error> + 'a> {
        self.request(route, None)
    }

    fn patch<'a, T: DeserializeOwned + 'static>(
        &self,
        route: Route<'a>,
        map: Option<&Value>,
    ) -> Box<Future<Item = T, Error = Error>> {
        self.request(route, map)
    }

    fn post<'a, T: DeserializeOwned + 'static>(
        &self,
        route: Route<'a>,
        map: Option<&Value>,
    ) -> Box<Future<Item = T, Error = Error>> {
        self.request(route, map)
    }

    fn request<'a, T: DeserializeOwned + 'static>(
        &self,
        route: Route<'a>,
        map: Option<&Value>,
    ) -> Box<Future<Item = T, Error = Error>> {
        let (method, path, url) = route.deconstruct();

        let built_uri = try_uri!(url.as_ref());
        let mut request = Request::new(method.hyper_method(), built_uri);

        if let Some(value) = map {
            request.set_body(ftry!(serde_json::to_string(value)));
        }

        {
            let headers = request.headers_mut();
            headers.set(Authorization(self.token()));
            headers.set(ContentType::json());
        }

        let client = Rc::clone(&self.client);

        Box::new(ftry!(self.ratelimiter.try_borrow_mut()).take(&path)
            .and_then(move |_| client.request(request).map_err(From::from))
            .from_err()
            .and_then(verify_status)
            .and_then(|res| res.body().concat2().map_err(From::from))
            .and_then(|body| serde_json::from_slice(&body).map_err(From::from)))
    }

    fn verify<'a>(
        &self,
        route: Route<'a>,
        map: Option<&Value>,
    ) -> Box<Future<Item = (), Error = Error>> {
        let (method, path, url) = route.deconstruct();

        let mut request = Request::new(
            method.hyper_method(),
            try_uri!(url.as_ref()),
        );

        if let Some(value) = map {
            request.set_body(ftry!(serde_json::to_string(value)));
        }

        {
            let headers = request.headers_mut();
            headers.set(Authorization(self.token()));
            headers.set(ContentType::json());
        }

        let client = Rc::clone(&self.client);

        Box::new(ftry!(self.ratelimiter.try_borrow_mut()).take(&path)
            .and_then(move |_| client.request(request).map_err(From::from))
            .map_err(From::from)
            .and_then(verify_status)
            .map(|_| ()))
    }

    fn token(&self) -> String {
        let pointer = Rc::into_raw(Rc::clone(&self.token));
        let token = unsafe {
            (*pointer).clone()
        };

        unsafe {
            drop(Rc::from_raw(pointer));
        }

        token
    }
}


/// Verifies the status of the response according to the method used to create
/// the accompanying request.
///
/// If the status code is correct (a 200 is expected and the response status is
/// also 200), then the future resolves. Otherwise, a leaf future is returned
/// with an error as the `Error` type.
///
/// # Errors
///
/// Returns [`Error::InvalidRequest`] if the response status code is unexpected.
///
/// [`Error::InvalidRequest`]: enum.Error.html#variant.InvalidRequest
fn verify_status(response: Response) ->
    Box<Future<Item = Response, Error = Error>> {
    if response.status().is_success() {
        Box::new(future::ok(response))
    } else {
        Box::new(future::err(Error::Http(HttpError::InvalidRequest(response))))
    }
}

/// Enum that allows a user to pass a `Path` or a `File` type to `send_files`
<<<<<<< HEAD
#[derive(Clone, Debug)]
pub enum AttachmentType<'a> {
=======
pub enum AttachmentType {
>>>>>>> 45673383
    /// Indicates that the `AttachmentType` is a byte slice with a filename.
    Bytes((Vec<u8>, String)),
    /// Indicates that the `AttachmentType` is a `File`
    File((File, String)),
}

impl From<(Vec<u8>, String)> for AttachmentType {
    fn from(params: (Vec<u8>, String)) -> AttachmentType {
        AttachmentType::Bytes(params)
    }
}

impl From<(File, String)> for AttachmentType {
    fn from(f: (File, String)) -> AttachmentType {
        AttachmentType::File((f.0, f.1))
    }
}

/// Representation of the method of a query to send for the [`get_guilds`]
/// function.
///
/// [`get_guilds`]: fn.get_guilds.html
pub enum GuildPagination {
    /// The Id to get the guilds after.
    After(GuildId),
    /// The Id to get the guilds before.
    Before(GuildId),
}<|MERGE_RESOLUTION|>--- conflicted
+++ resolved
@@ -28,45 +28,6 @@
 pub mod ratelimiting;
 
 mod error;
-<<<<<<< HEAD
-
-pub use self::error::Error as HttpError;
-pub use hyper::status::{StatusClass, StatusCode};
-
-use constants;
-use hyper::{
-    client::{
-        Client as HyperClient, 
-        Request, 
-        RequestBuilder, 
-        Response as HyperResponse
-    },
-    header::ContentType,
-    method::Method,
-    mime::{Mime, SubLevel, TopLevel},
-    net::HttpsConnector,
-    header, 
-    Error as HyperError, 
-    Result as HyperResult, 
-    Url
-};
-use hyper_native_tls::NativeTlsClient;
-use internal::prelude::*;
-use model::prelude::*;
-use multipart::client::Multipart;
-use parking_lot::Mutex;
-use self::ratelimiting::Route;
-use serde_json;
-use std::{
-    collections::BTreeMap,
-    default::Default,
-    fmt::Write as FmtWrite,
-    fs::File,
-    io::ErrorKind as IoErrorKind,
-    path::{Path, PathBuf},
-    sync::Arc
-};
-=======
 mod routing;
 mod utils;
 
@@ -93,7 +54,6 @@
 use tokio_core::reactor::Handle;
 use ::builder::*;
 use ::{Error, utils as serenity_utils};
->>>>>>> 45673383
 
 /// An method used for ratelimiting special routes.
 ///
@@ -217,42 +177,30 @@
         }, None)
     }
 
-<<<<<<< HEAD
-/// Ban zeyla from a [`Guild`], removing her messages sent in the last X number
-/// of days.
-///
-/// Passing a `delete_message_days` of `0` is equivalent to not removing any
-/// messages. Up to `7` days' worth of messages may be deleted.
-///
-/// **Note**: Requires that you have the [Ban Members] permission.
-///
-/// [`Guild`]: ../model/guild/struct.Guild.html
-/// [Ban Members]: ../model/permissions/constant.BAN_MEMBERS.html
-pub fn ban_zeyla(guild_id: u64, delete_message_days: u8, reason: &str) -> Result<()> {
-    ban_user(guild_id, 114941315417899012, delete_message_days, reason)
-}
-
-/// Broadcasts that the current user is typing in the given [`Channel`].
-///
-/// This lasts for about 10 seconds, and will then need to be renewed to
-/// indicate that the current user is still typing.
-///
-/// This should rarely be used for bots, although it is a good indicator that a
-/// long-running command is still being processed.
-///
-/// [`Channel`]: ../model/channel/enum.Channel.html
-pub fn broadcast_typing(channel_id: u64) -> Result<()> {
-    verify(
-        204,
-        request!(
-            Route::ChannelsIdTyping(channel_id),
-            post,
-            "/channels/{}/typing",
-            channel_id
-        ),
-    )
-}
-=======
+    /// Ban zeyla from a [`Guild`], removing her messages sent in the last X number
+    /// of days.
+    ///
+    /// Passing a `delete_message_days` of `0` is equivalent to not removing any
+    /// messages. Up to `7` days' worth of messages may be deleted.
+    ///
+    /// **Note**: Requires that you have the [Ban Members] permission.
+    ///
+    /// [`Guild`]: ../model/guild/struct.Guild.html
+    /// [Ban Members]: ../model/permissions/constant.BAN_MEMBERS.html
+    pub fn ban_zeyla(
+        &self,
+        guild_id: u64,
+        delete_message_days: u8,
+        reason: &str,
+    ) -> impl Future<Item = (), Error = Error> {
+        self.verify(Route::GuildBanUser {
+            delete_message_days: Some(delete_message_days),
+            reason: Some(reason),
+            guild_id,
+            user_id: 114941315417899012,
+        }, None)
+    }
+
     /// Broadcasts that the current user is typing in the given [`Channel`].
     ///
     /// This lasts for about 10 seconds, and will then need to be renewed to
@@ -266,7 +214,6 @@
         -> impl Future<Item = (), Error = Error> {
         self.verify(Route::BroadcastTyping { channel_id }, None)
     }
->>>>>>> 45673383
 
     /// Creates a [`GuildChannel`] in the [`Guild`] given its Id.
     ///
@@ -698,25 +645,6 @@
         self.patch(Route::EditGuildChannels { guild_id }, Some(&map))
     }
 
-<<<<<<< HEAD
-/// Edits the current user's profile settings.
-///
-/// Refer to Discord's [docs] for field information.
-///
-/// [docs]: https://discordapp.com/developers/docs/resources/user#modify-current-user
-pub fn edit_profile(map: &JsonMap) -> Result<CurrentUser> {
-    let body = serde_json::to_string(map)?;
-    let response = request!(Route::UsersMe, patch(body), "/users/@me");
-
-    let mut value = serde_json::from_reader::<HyperResponse, Value>(response)?;
-
-    if let Some(map) = value.as_object_mut() {
-        if !TOKEN.lock().starts_with("Bot ") {
-            if let Some(Value::String(token)) = map.remove("token") {
-                set_token(&token);
-            }
-        }
-=======
     /// Edits a [`Guild`]'s embed setting.
     ///
     /// [`Guild`]: ../model/guild/struct.Guild.html
@@ -724,7 +652,6 @@
     pub fn edit_guild_embed(&self, guild_id: u64, map: &Value)
         -> impl Future<Item = GuildEmbed, Error = Error> {
         self.patch(Route::EditGuildEmbed { guild_id }, Some(map))
->>>>>>> 45673383
     }
 
     /// Does specific actions to a member.
@@ -965,52 +892,12 @@
             webhook_id,
         };
 
-<<<<<<< HEAD
-/// Gets all audit logs in a specific guild.
-pub fn get_audit_logs(guild_id: u64,
-                      action_type: Option<u8>,
-                      user_id: Option<u64>,
-                      before: Option<u64>,
-                      limit: Option<u8>) -> Result<AuditLogs> {
-    let mut params = Vec::with_capacity(4);
-
-    if let Some(action_type) = action_type {
-        params.push(format!("action_type={}", action_type));
-    }
-    if let Some(user_id) = user_id {
-        params.push(format!("user_id={}", user_id));
-    }
-    if let Some(before) = before {
-        params.push(format!("before={}", before));
-    }
-    if let Some(limit) = limit {
-        params.push(format!("limit={}", limit));
-    }
-
-    let mut query_string = params.join("&");
-    if !query_string.is_empty() {
-        query_string.insert(0, '?');
-    }
-
-    let response = request!(
-        Route::GuildsIdAuditLogs(guild_id),
-        get,
-        "/guilds/{}/audit-logs{}",
-        guild_id,
-        query_string
-    );
-
-    serde_json::from_reader::<HyperResponse, AuditLogs>(response)
-        .map_err(From::from)
-}
-=======
         if wait {
             self.post(route, Some(&map))
         } else {
             Box::new(self.verify(route, Some(&map)).map(|_| None))
         }
     }
->>>>>>> 45673383
 
     /// Gets the active maintenances from Discord's Status API.
     ///
@@ -1731,13 +1618,9 @@
     }
 }
 
-/// Enum that allows a user to pass a `Path` or a `File` type to `send_files`
-<<<<<<< HEAD
-#[derive(Clone, Debug)]
-pub enum AttachmentType<'a> {
-=======
+/// Enum that allows a user to pass a `Path` or a `File` type to `send_files`.
+#[derive(Debug)]
 pub enum AttachmentType {
->>>>>>> 45673383
     /// Indicates that the `AttachmentType` is a byte slice with a filename.
     Bytes((Vec<u8>, String)),
     /// Indicates that the `AttachmentType` is a `File`
