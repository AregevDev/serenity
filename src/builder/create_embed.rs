//! Developer note:
//!
//! This is a set of embed builders for rich embeds.
//!
//! These are used in the [`ChannelId::send_message`] and
//! [`ExecuteWebhook::embeds`] methods, both as part of builders.
//!
//! The only builder that should be exposed is [`CreateEmbed`]. The rest of
//! these have no real reason for being exposed, but are for completeness' sake.
//!
//! Documentation for embeds can be found [here].
//!
//! [`ChannelId::send_message`]: ../model/struct.ChannelId.html#method.send_message
//! [`CreateEmbed`]: struct.CreateEmbed.html
//! [`ExecuteWebhook::embeds`]: struct.ExecuteWebhook.html#method.embeds
//! [here]: https://discordapp.com/developers/docs/resources/channel#embed-object

use chrono::{DateTime, TimeZone};
use serde_json::Value;
use std::default::Default;
use std::fmt::Display;
use internal::prelude::*;
use model::Embed;

#[cfg(feature = "utils")]
use utils::Colour;

/// A builder to create a fake [`Embed`] object, for use with the
/// [`ChannelId::send_message`] and [`ExecuteWebhook::embeds`] methods.
///
/// # Examples
///
/// Refer to the documentation for [`ChannelId::send_message`] for a very in-depth
/// example on how to use this.
///
/// [`ChannelId::send_message`]: ../model/struct.ChannelId.html#method.send_message
/// [`Embed`]: ../model/struct.Embed.html
/// [`ExecuteWebhook::embeds`]: struct.ExecuteWebhook.html#method.embeds
#[derive(Clone, Debug)]
pub struct CreateEmbed(pub Map<String, Value>);

impl CreateEmbed {
    /// Set the author of the embed.
    ///
    /// Refer to the documentation for [`CreateEmbedAuthor`] for more
    /// information.
    ///
    /// [`CreateEmbedAuthor`]: struct.CreateEmbedAuthor.html
    pub fn author<F>(mut self, f: F) -> Self
        where F: FnOnce(CreateEmbedAuthor) -> CreateEmbedAuthor {
        let author = f(CreateEmbedAuthor::default()).0;

        self.0.insert("author".to_string(), Value::Object(author));

        CreateEmbed(self.0)
    }

    /// Set the colour of the left-hand side of the embed.
    ///
    /// This is an alias of [`colour`].
    ///
    /// [`colour`]: #method.colour
    #[cfg(feature = "utils")]
    #[inline]
    pub fn color<C: Into<Colour>>(self, colour: C) -> Self { self.colour(colour.into()) }

    /// Set the colour of the left-hand side of the embed.
    #[cfg(feature = "utils")]
    pub fn colour<C: Into<Colour>>(mut self, colour: C) -> Self {
        self.0.insert(
            "color".to_string(),
<<<<<<< HEAD
            Value::Number(Number::from(colour.into().0 as u64)),
=======
            Value::Number(Number::from(u64::from(colour.into().0))),
>>>>>>> abe80955
        );

        CreateEmbed(self.0)
    }

    /// Set the colour of the left-hand side of the embed.
    ///
    /// This is an alias of [`colour`].
    ///
    /// [`colour`]: #method.colour
    #[cfg(not(feature = "utils"))]
    #[inline]
    pub fn color(self, colour: u32) -> Self { self.colour(colour) }

    /// Set the colour of the left-hand side of the embed.
    #[cfg(not(feature = "utils"))]
    pub fn colour(mut self, colour: u32) -> Self {
        self.0
            .insert("color".to_string(), Value::Number(Number::from(colour)));

        CreateEmbed(self.0)
    }

    /// Set the description of the embed.
    ///
    /// **Note**: This can't be longer than 2048 characters.
    pub fn description<D: Display>(mut self, description: D) -> Self {
        self.0.insert(
            "description".to_string(),
            Value::String(format!("{}", description)),
        );

        CreateEmbed(self.0)
    }

    /// Set a field. Note that this will not overwrite other fields, and will
    /// add to them.
    ///
    /// Refer to the documentation for [`CreateEmbedField`] for more
    /// information.
    ///
    /// **Note**: Maximum amount of characters you can put is 256 in a field
    /// name and 1024 in a field value and a field is inline by default.
    ///
    /// [`CreateEmbedField`]: struct.CreateEmbedField.html
    pub fn field<F>(mut self, f: F) -> Self
        where F: FnOnce(CreateEmbedField) -> CreateEmbedField {
        let field = f(CreateEmbedField::default()).0;

        {
            let key = "fields".to_string();

            let entry = self.0.remove(&key).unwrap_or_else(|| Value::Array(vec![]));
            let mut arr = match entry {
                Value::Array(inner) => inner,
                _ => {
                    // The type of `entry` should always be a `Value::Array`.
                    //
                    // Theoretically this never happens, but you never know.
                    //
                    // In the event that it does, just return the current value.
                    return CreateEmbed(self.0);
                },
            };
            arr.push(Value::Object(field));

            self.0.insert("fields".to_string(), Value::Array(arr));
        }

        CreateEmbed(self.0)
    }

    /// Adds multiple fields at once.
    pub fn fields<It: IntoIterator<Item=CreateEmbedField>>(mut self, fields: It) -> Self {
        let fields = fields
            .into_iter()
            .map(|m| Value::Object(m.0))
            .collect::<Vec<Value>>();

        {
            let key = "fields".to_string();

            let entry = self.0.remove(&key).unwrap_or_else(|| Value::Array(vec![]));
            let mut arr = match entry {
                Value::Array(inner) => inner,
                _ => return CreateEmbed(self.0),
            };
            arr.extend(fields);

            self.0.insert("fields".to_string(), Value::Array(arr));
        }

        CreateEmbed(self.0)
    }

    /// Set the footer of the embed.
    ///
    /// Refer to the documentation for [`CreateEmbedFooter`] for more
    /// information.
    ///
    /// [`CreateEmbedFooter`]: struct.CreateEmbedFooter.html
    pub fn footer<F>(mut self, f: F) -> Self
        where F: FnOnce(CreateEmbedFooter) -> CreateEmbedFooter {
        let footer = f(CreateEmbedFooter::default()).0;

        self.0.insert("footer".to_string(), Value::Object(footer));

        CreateEmbed(self.0)
    }

    /// Set the image associated with the embed. This only supports HTTP(S).
    pub fn image(mut self, url: &str) -> Self {
        let image = json!({
            "url": url.to_string()
        });

        self.0.insert("image".to_string(), image);

        CreateEmbed(self.0)
    }

    /// Set the thumbnail of the embed. This only supports HTTP(S).
    pub fn thumbnail(mut self, url: &str) -> Self {
        let thumbnail = json!({
            "url": url.to_string(),
        });

        self.0.insert("thumbnail".to_string(), thumbnail);

        CreateEmbed(self.0)
    }

    /// Set the timestamp.
    ///
    /// You may pass a direct string:
    ///
    /// - `2017-01-03T23:00:00`
    /// - `2004-06-08T16:04:23`
    /// - `2004-06-08T16:04:23`
    ///
    /// This timestamp must be in ISO-8601 format. It must also be in UTC format.
    ///
    /// You can also pass anything that implements `chrono::TimeZone`.
    ///
    /// # Examples
    ///
    /// Passing a string timestamp:
    ///
    /// ```rust,no_run
    /// # use serenity::prelude::*;
    /// # use serenity::model::*;
    /// #
    /// struct Handler;
    /// impl EventHandler for Handler {
    ///     fn on_message(&self, _: Context, msg: Message) {
    ///         if msg.content == "~embed" {
    ///             let _ = msg.channel_id.send_message(|m| m
    ///              .embed(|e| e
    ///                     .title("hello")
    ///                     .timestamp("2004-06-08T16:04:23")));
    ///         }
    ///     }
    /// }
    ///
    /// let mut client = Client::new("token", Handler); client.start().unwrap();
    /// ```
    ///
    /// Creating a join-log:
    ///
    /// Note: this example isn't efficient and is for demonstrative purposes.
    ///
    /// ```rust,no_run
    /// # use serenity::prelude::*;
    /// # use serenity::model::*;
    /// #
    /// struct Handler;
    /// impl EventHandler for Handler {
    ///     fn on_guild_member_addition(&self, _: Context, guild_id: GuildId, member: Member) {
    ///         use serenity::client::CACHE;
    ///         let cache = CACHE.read();
    ///
    ///         if let Some(guild) = cache.guild(guild_id) {
    ///             let guild = guild.read();
    ///
    ///             let channel_search = guild
    ///                 .channels
    ///                 .values()
    ///                 .find(|c| c.read().name == "join-log");
    ///
    ///             if let Some(channel) = channel_search {
    ///                 let user = member.user.read();
    ///
    ///                 let _ = channel.read().send_message(|m| m
    ///                     .embed(|e| {
    ///                         let mut e = e
    ///                             .author(|a| a.icon_url(&user.face()).name(&user.name))
    ///                             .title("Member Join");
    ///
    ///                         if let Some(ref joined_at) = member.joined_at {
    ///                             e = e.timestamp(joined_at);
    ///                         }
    ///
    ///                         e
    ///                     }));
    ///             }
    ///         }
    ///     }
    /// }
    ///
    /// let mut client = Client::new("token", Handler); client.start().unwrap();
    /// ```
    pub fn timestamp<T: Into<Timestamp>>(mut self, timestamp: T) -> Self {
        self.0
            .insert("timestamp".to_string(), Value::String(timestamp.into().ts));

        CreateEmbed(self.0)
    }

    /// Set the title of the embed.
    pub fn title<D: Display>(mut self, title: D) -> Self {
        self.0
            .insert("title".to_string(), Value::String(format!("{}", title)));

        CreateEmbed(self.0)
    }

    /// Set the URL to direct to when clicking on the title.
    pub fn url(mut self, url: &str) -> Self {
        self.0
            .insert("url".to_string(), Value::String(url.to_string()));

        CreateEmbed(self.0)
    }

    /// Same as calling [`image`] with "attachment://filename.(jpg, png)".
    ///
    /// Note however, you have to be sure you set an attachment (with [`ChannelId::send_files`])
    /// with the provided filename. Or else this won't work.
    ///
    /// [`ChannelId::send_files`]: ../model/struct.ChannelId.html#send_files
    pub fn attachment(self, filename: &str) -> Self {
        self.image(&format!("attachment://{}", filename))
    }
}

impl Default for CreateEmbed {
    /// Creates a builder with default values, setting the `type` to `rich`.
    fn default() -> CreateEmbed {
        let mut map = Map::new();
        map.insert("type".to_string(), Value::String("rich".to_string()));

        CreateEmbed(map)
    }
}

impl From<Embed> for CreateEmbed {
    /// Converts the fields of an embed into the values for a new embed builder.
    ///
    /// Some values - such as Proxy URLs - are not preserved.
    fn from(embed: Embed) -> CreateEmbed {
        let mut b = CreateEmbed::default().colour(embed.colour);

        if let Some(author) = embed.author {
            b = b.author(move |mut a| {
                a = a.name(&author.name);

                if let Some(icon_url) = author.icon_url {
                    a = a.icon_url(&icon_url);
                }

                if let Some(url) = author.url {
                    a = a.url(&url);
                }

                a
            });
        }

        if let Some(description) = embed.description {
            b = b.description(&description);
        }

        for field in embed.fields {
            b = b.field(move |f| {
                f.inline(field.inline).name(&field.name).value(&field.value)
            });
        }

        if let Some(image) = embed.image {
            b = b.image(&image.url);
        }

        if let Some(timestamp) = embed.timestamp {
            b = b.timestamp(timestamp);
        }

        if let Some(thumbnail) = embed.thumbnail {
            b = b.thumbnail(&thumbnail.url);
        }

        if let Some(url) = embed.url {
            b = b.url(&url);
        }

        if let Some(title) = embed.title {
            b = b.title(&title);
        }

        b
    }
}

/// A builder to create a fake [`Embed`] object's author, for use with the
/// [`CreateEmbed::author`] method.
///
/// Requires that you specify a [`name`].
///
/// [`Embed`]: ../model/struct.Embed.html
/// [`CreateEmbed::author`]: struct.CreateEmbed.html#method.author
/// [`name`]: #method.name
#[derive(Clone, Debug, Default)]
pub struct CreateEmbedAuthor(pub Map<String, Value>);

impl CreateEmbedAuthor {
    /// Set the URL of the author's icon.
    pub fn icon_url(mut self, icon_url: &str) -> Self {
        self.0
            .insert("icon_url".to_string(), Value::String(icon_url.to_string()));

        self
    }

    /// Set the author's name.
    pub fn name(mut self, name: &str) -> Self {
        self.0
            .insert("name".to_string(), Value::String(name.to_string()));

        self
    }

    /// Set the author's URL.
    pub fn url(mut self, url: &str) -> Self {
        self.0
            .insert("url".to_string(), Value::String(url.to_string()));

        self
    }
}

/// A builder to create a fake [`Embed`] object's field, for use with the
/// [`CreateEmbed::field`] method.
///
/// This does not require any field be set. `inline` is set to `true` by
/// default.
///
/// [`Embed`]: ../model/struct.Embed.html
/// [`CreateEmbed::field`]: struct.CreateEmbed.html#method.field
#[derive(Clone, Debug)]
pub struct CreateEmbedField(pub Map<String, Value>);

impl CreateEmbedField {
    /// Set whether the field is inlined. Set to true by default.
    pub fn inline(mut self, inline: bool) -> Self {
        self.0.insert("inline".to_string(), Value::Bool(inline));

        self
    }

    /// Set the field's name. It can't be longer than 256 characters.
    pub fn name<D: Display>(mut self, name: D) -> Self {
        self.0
            .insert("name".to_string(), Value::String(format!("{}", name)));

        self
    }

    /// Set the field's value. It can't be longer than 1024 characters.
    pub fn value<D: Display>(mut self, value: D) -> Self {
        self.0
            .insert("value".to_string(), Value::String(format!("{}", value)));

        self
    }
}

impl Default for CreateEmbedField {
    /// Creates a builder with default values, setting the value of `inline` to
    /// `true`.
    fn default() -> CreateEmbedField {
        let mut map = Map::new();
        map.insert("inline".to_string(), Value::Bool(true));

        CreateEmbedField(map)
    }
}

/// A builder to create a fake [`Embed`] object's footer, for use with the
/// [`CreateEmbed::footer`] method.
///
/// This does not require any field be set.
///
/// [`Embed`]: ../model/struct.Embed.html
/// [`CreateEmbed::footer`]: struct.CreateEmbed.html#method.footer
#[derive(Clone, Debug, Default)]
pub struct CreateEmbedFooter(pub Map<String, Value>);

impl CreateEmbedFooter {
    /// Set the icon URL's value. This only supports HTTP(S).
    pub fn icon_url(mut self, icon_url: &str) -> Self {
        self.0
            .insert("icon_url".to_string(), Value::String(icon_url.to_string()));

        self
    }

    /// Set the footer's text.
    pub fn text<D: Display>(mut self, text: D) -> Self {
        self.0
            .insert("text".to_string(), Value::String(format!("{}", text)));

        self
    }
}

#[derive(Clone, Debug)]
pub struct Timestamp {
    pub ts: String,
}

impl From<String> for Timestamp {
    fn from(ts: String) -> Self {
        Timestamp {
            ts: ts,
        }
    }
}

impl<'a> From<&'a str> for Timestamp {
    fn from(ts: &'a str) -> Self {
        Timestamp {
            ts: ts.to_string(),
        }
    }
}

impl<'a, Tz: TimeZone> From<&'a DateTime<Tz>> for Timestamp
    where Tz::Offset: Display {
    fn from(dt: &'a DateTime<Tz>) -> Self {
        Timestamp {
            ts: dt.to_rfc3339(),
        }
    }
}<|MERGE_RESOLUTION|>--- conflicted
+++ resolved
@@ -69,11 +69,7 @@
     pub fn colour<C: Into<Colour>>(mut self, colour: C) -> Self {
         self.0.insert(
             "color".to_string(),
-<<<<<<< HEAD
-            Value::Number(Number::from(colour.into().0 as u64)),
-=======
             Value::Number(Number::from(u64::from(colour.into().0))),
->>>>>>> abe80955
         );
 
         CreateEmbed(self.0)
