--- conflicted
+++ resolved
@@ -52,22 +52,12 @@
         }),
     };
 
-<<<<<<< HEAD
     let mut builder = CreateEmbed::from(embed);
     builder.colour(0xFF0011);
     builder.description("This is a hakase description");
     builder.image("https://i.imgur.com/XfWpfCV.gif");
     builder.title("still a hakase");
     builder.url("https://i.imgur.com/XfWpfCV.gif");
-=======
-    let builder = CreateEmbed::from(embed)
-        .colour(0xFF0011)
-        .description("This is a hakase description")
-        .image("https://i.imgur.com/XfWpfCV.gif")
-        .video("https://i.imgur.com/XfWpfCV.mp4")
-        .title("still a hakase")
-        .url("https://i.imgur.com/XfWpfCV.gif");
->>>>>>> 45673383
 
     let built = Value::Object(utils::vecmap_to_json_map(builder.0));
 
